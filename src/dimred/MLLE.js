--- conflicted
+++ resolved
@@ -29,9 +29,9 @@
         let P = new Array(rows);
 
         for (let row = 0; row < rows; ++row) {
-            let I_i = nN[row].map((n) => n.j);
+            let I_i = nN[row].map(n => n.j)
             let x_i = Matrix.from(X.row(row), "row");
-            let X_i = Matrix.from(I_i.map((n) => X.row(n)));
+            let X_i = Matrix.from(I_i.map(n => X.row(n)));
             X_i = X_i.sub(x_i);
             //X_i = X_i.dot(new Matrix(X_i._cols, X_i._cols, "center"))
             let C_i = X_i.dotTrans(X_i); // k by k
@@ -58,7 +58,7 @@
         let theta = P.sort((rho_i, rho_j) => rho_i - rho_j)[Math.ceil(rows / 2)];
 
         for (let row = 0; row < rows; ++row) {
-            let I_i = nN[row].map((n) => n.j);
+            let I_i = nN[row].map(n => n.j)
             let Lambdas = Lambda[row]; // 1 by k
             let s_i = Lambdas.map((Lambda, l) => {
                 return {
@@ -68,14 +68,13 @@
                 };
             });
             //console.log(s_i)
-            s_i =
-                s_i
-                    .filter((s) => s.ratio < theta && s.l <= k - d)
-                    .map((s) => s.l)
-                    .pop() || d;
+            s_i = s_i
+                .filter(s => s.ratio < theta && s.l <= k - d)
+                .map(s => s.l)
+                .pop() || d;
             let V_i = V[row]; // k by k
             V_i = V_i.slice(k - s_i); // s_i by k
-            let alpha_i = (1 / Math.sqrt(s_i)) * norm(V_i[0].map((_, j) => neumair_sum(V_i.map((r) => r[j]))));
+            let alpha_i = (1 / Math.sqrt(s_i)) * norm(V_i[0].map((_, j) => neumair_sum(V_i.map(r => r[j]))));
             V_i = Matrix.from(V_i); // s_i by k
 
             //https://github.com/scikit-learn/scikit-learn/blob/7b136e9/sklearn/manifold/locally_linear.py#L703
@@ -106,11 +105,7 @@
         //this.Y = Matrix.from(Y.slice(1)).transpose()
 
         let { eigenvectors: Y } = simultaneous_poweriteration(Phi, d + 1);
-<<<<<<< HEAD
         this.Y = Matrix.from(Y.slice(1), "col");
-=======
-        this.Y = Matrix.from(Y.slice(1)).transpose();
->>>>>>> a8c3d973
 
         // return embedding
         return this.Y;
